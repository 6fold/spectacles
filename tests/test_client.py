from typing import List, Tuple, Callable
import os
import inspect
import pytest
from unittest.mock import patch, Mock
import requests
from spectacles.client import LookerClient
from spectacles.exceptions import SpectaclesException, ApiConnectionError


def get_client_method_names() -> List[str]:
    """Extracts method names from LookerClient to test for bad responses"""
    client_members: List[Tuple[str, Callable]] = inspect.getmembers(
        LookerClient, predicate=inspect.isroutine
    )
    client_methods: List[str] = [
        member[0] for member in client_members if not member[0].startswith("__")
    ]
    for skip_method in ("authenticate", "cancel_query_task"):
        client_methods.remove(skip_method)
    return client_methods


@pytest.fixture
def mock_404_response():
    mock = Mock(spec=requests.Response)
    mock.status_code = 404
    mock.raise_for_status.side_effect = requests.exceptions.HTTPError(
        "An HTTP error occurred."
    )
    return mock


@pytest.fixture
def client_kwargs():
    return dict(
        authenticate={"client_id": "", "client_secret": "", "api_version": 3.1},
        get_looker_release_version={},
        update_session={"project": "project_name", "branch": "branch_name"},
        all_lookml_tests={"project": "project_name"},
        run_lookml_test={"project": "project_name"},
        get_lookml_models={},
        get_lookml_dimensions={"model": "model_name", "explore": "explore_name"},
        create_query={
            "model": "model_name",
            "explore": "explore_name",
            "dimensions": ["dimension_a", "dimension_b"],
        },
        create_query_task={"query_id": 13041},
        get_query_task_multi_results={"query_task_ids": ["ajsdkgj", "askkwk"]},
        create_branch={"project": "project_name", "branch": "branch_name"},
        update_branch={"project": "project_name", "branch": "branch_name"},
        delete_branch={"project": "project_name", "branch": "branch_name"},
        get_active_branch={"project": "project_name"},
        get_manifest={"project": "project_name"},
    )


@pytest.mark.vcr
def test_get_looker_release_version_should_return_correct_version(looker_client):
    version = looker_client.get_looker_release_version()
    assert version == "7.6.17"


@pytest.mark.vcr(filter_post_data_parameters=["client_id", "client_secret"])
def test_bad_authentication_request_should_raise_api_error():
    with pytest.raises(ApiConnectionError):
        LookerClient(
            base_url="https://spectacles.looker.com",
            client_id=os.environ.get("LOOKER_CLIENT_ID"),
            client_secret="xxxxxxxxxxxxxx",
        )


@pytest.mark.vcr(filter_post_data_parameters=["client_id", "client_secret"])
def test_unsupported_api_version_should_raise_error():
    with pytest.raises(SpectaclesException):
        LookerClient(
            base_url="https://spectacles.looker.com",
            client_id=os.environ.get("LOOKER_CLIENT_ID"),
            client_secret=os.environ.get("LOOKER_CLIENT_SECRET"),
            api_version=3.0,
        )


@pytest.mark.vcr(match_on=["uri", "method", "raw_body"])
def test_create_query_with_dimensions_should_return_certain_fields(looker_client):
    query = looker_client.create_query(
        model="eye_exam", explore="users", dimensions=["id", "age"]
    )
    assert set(("id", "share_url")) <= set(query.keys())
    assert int(query["limit"]) == 0
    assert query["filter_expression"] == "1=2"
    assert query["model"] == "eye_exam"


@pytest.mark.vcr(match_on=["uri", "method", "raw_body"])
def test_create_query_without_dimensions_should_return_certain_fields(looker_client):
    query = looker_client.create_query(model="eye_exam", explore="users", dimensions=[])
    assert set(("id", "share_url")) <= set(query.keys())
    assert int(query["limit"]) == 0
    assert query["fields"] is None
    assert query["filter_expression"] == "1=2"
    assert query["model"] == "eye_exam"


@patch("spectacles.client.requests.Session.request")
@pytest.mark.parametrize("method_name", get_client_method_names())
def test_bad_requests_should_raise_connection_errors(
    mock_request, method_name, looker_client, client_kwargs, mock_404_response
):
    """Tests each method of LookerClient for how it handles a 404 response"""
    mock_request.return_value = mock_404_response
    client_method = getattr(looker_client, method_name)
    with pytest.raises((ApiConnectionError, requests.exceptions.HTTPError)):
        client_method(**client_kwargs[method_name])


@patch("spectacles.client.requests.Session.post")
def test_authenticate_should_set_session_headers(mock_post, monkeypatch):
    mock_looker_version = Mock(spec=LookerClient.get_looker_release_version)
    mock_looker_version.return_value("1.2.3")
    monkeypatch.setattr(LookerClient, "get_looker_release_version", mock_looker_version)

    mock_post_response = Mock(spec=requests.Response)
    mock_post_response.json.return_value = {"access_token": "test_access_token"}
    mock_post.return_value = mock_post_response
<<<<<<< HEAD
    client = LookerClient("base_url", "client_id", "client_secret")
    assert client.session.headers == {"Authorization": f"token test_access_token"}
=======
    client = LookerClient(TEST_BASE_URL, TEST_CLIENT_ID, TEST_CLIENT_SECRET)
    assert client.session.headers == {"Authorization": f"token test_access_token"}


@patch("spectacles.client.requests.Session.get")
def test_get_looker_release_version(mock_get, client):
    mock_get.return_value.json.return_value = {"looker_release_version": "6.24.12"}
    version = client.get_looker_release_version()
    assert version == "6.24.12"


@patch("spectacles.client.requests.Session.post")
def test_create_query(mock_post, client):
    response = {
        "id": 124950204921,
        "share_url": "https://example.looker.com/x/1234567890",
    }
    mock_post.return_value.json.return_value = response
    query = client.create_query(
        "test_model", "test_explore_one", ["dimension_one", "dimension_two"]
    )
    assert query == response
    mock_post.assert_called_once_with(
        url="https://test.looker.com:19999/api/3.1/queries",
        timeout=300,
        json={
            "model": "test_model",
            "view": "test_explore_one",
            "fields": ["dimension_one", "dimension_two"],
            "limit": 0,
            "filter_expression": "1=2",
        },
    )


@patch("spectacles.client.requests.Session.post")
def test_create_query_lacking_dimensions(mock_post, client):
    response = {
        "id": 124950204921,
        "share_url": "https://example.looker.com/x/1234567890",
    }
    mock_post.return_value.json.return_value = response
    query = client.create_query("test_model", "test_explore_one", [])
    assert query == response
    mock_post.assert_called_once_with(
        url="https://test.looker.com:19999/api/3.1/queries",
        json={
            "model": "test_model",
            "view": "test_explore_one",
            "fields": [],
            "limit": 0,
            "filter_expression": "1=2",
        },
        timeout=300,
    )


@patch("spectacles.client.requests.Session.get")
def test_get_manifest(mock_get, client):
    mock_get.return_value.json.return_value = {
        "name": "project_name",
        "imports": [
            {"name": "local_one", "is_remote": False},
            {"name": "remote_one", "is_remote": True},
        ],
    }
    local_dependencies = client.get_manifest("project_name")
    assert local_dependencies == {
        "name": "project_name",
        "imports": [
            {"name": "local_one", "is_remote": False},
            {"name": "remote_one", "is_remote": True},
        ],
    }
    mock_get.assert_called_once_with(
        url="https://test.looker.com:19999/api/3.1/projects/project_name/manifest",
        timeout=300,
    )


@patch("spectacles.client.requests.Session.get")
def test_get_active_branch(mock_get, client):
    mock_get.return_value.json.return_value = {"name": "test_active_branch"}
    active_branch = client.get_active_branch("project_name")
    assert active_branch == "test_active_branch"
    mock_get.assert_called_once_with(
        url="https://test.looker.com:19999/api/3.1/projects/project_name/git_branch",
        timeout=300,
    )


@patch("spectacles.client.requests.Session.post")
def test_create_branch(mock_post, client):
    client.create_branch("project_name", "test_branch_name")
    mock_post.assert_called_once_with(
        url="https://test.looker.com:19999/api/3.1/projects/project_name/git_branch",
        timeout=300,
        json={"name": "test_branch_name", "ref": "origin/master"},
    )


@patch("spectacles.client.requests.Session.post")
def test_create_branch_with_ref(mock_post, client):
    client.create_branch("project_name", "test_branch_name", "commit_hash")
    mock_post.assert_called_once_with(
        url="https://test.looker.com:19999/api/3.1/projects/project_name/git_branch",
        timeout=300,
        json={"name": "test_branch_name", "ref": "commit_hash"},
    )


@patch("spectacles.client.requests.Session.put")
def test_update_branch(mock_put, client):
    client.update_branch("project_name", "test_branch_name")
    mock_put.assert_called_once_with(
        url="https://test.looker.com:19999/api/3.1/projects/project_name/git_branch",
        timeout=300,
        json={"name": "test_branch_name", "ref": "origin/master"},
    )


@patch("spectacles.client.requests.Session.put")
def test_update_branch_with_ref(mock_put, client):
    client.update_branch("project_name", "test_branch_name", "commit_hash")
    mock_put.assert_called_once_with(
        url="https://test.looker.com:19999/api/3.1/projects/project_name/git_branch",
        timeout=300,
        json={"name": "test_branch_name", "ref": "commit_hash"},
    )


@patch("spectacles.client.requests.Session.delete")
def test_delete_branch(mock_delete, client):
    client.delete_branch("project_name", "test_branch_name")
    mock_delete.assert_called_once_with(
        url="https://test.looker.com:19999/api/3.1/projects/project_name/git_branch/test_branch_name",
        timeout=300,
    )
>>>>>>> 66892cc1
<|MERGE_RESOLUTION|>--- conflicted
+++ resolved
@@ -56,6 +56,25 @@
     )
 
 
+@pytest.mark.vcr(match_on=["uri", "method", "raw_body"])
+def test_branch_management_should_work(looker_client):
+    project = "eye_exam"
+    tmp_branch = f"tmp-pytest"
+    looker_client.update_session(
+        project="eye_exam", branch="pytest", remote_reset=False
+    )
+    looker_client.create_branch("eye_exam", tmp_branch)
+    try:
+        looker_client.update_branch(project, tmp_branch, "master")
+        looker_client.update_branch(project, tmp_branch, "origin/master")
+        assert looker_client.get_active_branch(project) == tmp_branch
+    finally:
+        # Return to the master branch and delete the temp branch
+        looker_client.update_branch(project, "master")
+        looker_client.delete_branch(project, tmp_branch)
+    looker_client.update_session(project=project, branch="master", remote_reset=False)
+
+
 @pytest.mark.vcr
 def test_get_looker_release_version_should_return_correct_version(looker_client):
     version = looker_client.get_looker_release_version()
@@ -125,146 +144,77 @@
     mock_post_response = Mock(spec=requests.Response)
     mock_post_response.json.return_value = {"access_token": "test_access_token"}
     mock_post.return_value = mock_post_response
-<<<<<<< HEAD
     client = LookerClient("base_url", "client_id", "client_secret")
     assert client.session.headers == {"Authorization": f"token test_access_token"}
-=======
-    client = LookerClient(TEST_BASE_URL, TEST_CLIENT_ID, TEST_CLIENT_SECRET)
-    assert client.session.headers == {"Authorization": f"token test_access_token"}
-
-
-@patch("spectacles.client.requests.Session.get")
-def test_get_looker_release_version(mock_get, client):
-    mock_get.return_value.json.return_value = {"looker_release_version": "6.24.12"}
-    version = client.get_looker_release_version()
-    assert version == "6.24.12"
-
-
-@patch("spectacles.client.requests.Session.post")
-def test_create_query(mock_post, client):
-    response = {
-        "id": 124950204921,
-        "share_url": "https://example.looker.com/x/1234567890",
-    }
-    mock_post.return_value.json.return_value = response
-    query = client.create_query(
-        "test_model", "test_explore_one", ["dimension_one", "dimension_two"]
-    )
-    assert query == response
-    mock_post.assert_called_once_with(
-        url="https://test.looker.com:19999/api/3.1/queries",
-        timeout=300,
-        json={
-            "model": "test_model",
-            "view": "test_explore_one",
-            "fields": ["dimension_one", "dimension_two"],
-            "limit": 0,
-            "filter_expression": "1=2",
-        },
-    )
-
-
-@patch("spectacles.client.requests.Session.post")
-def test_create_query_lacking_dimensions(mock_post, client):
-    response = {
-        "id": 124950204921,
-        "share_url": "https://example.looker.com/x/1234567890",
-    }
-    mock_post.return_value.json.return_value = response
-    query = client.create_query("test_model", "test_explore_one", [])
-    assert query == response
-    mock_post.assert_called_once_with(
-        url="https://test.looker.com:19999/api/3.1/queries",
-        json={
-            "model": "test_model",
-            "view": "test_explore_one",
-            "fields": [],
-            "limit": 0,
-            "filter_expression": "1=2",
-        },
-        timeout=300,
-    )
-
-
-@patch("spectacles.client.requests.Session.get")
-def test_get_manifest(mock_get, client):
-    mock_get.return_value.json.return_value = {
-        "name": "project_name",
-        "imports": [
-            {"name": "local_one", "is_remote": False},
-            {"name": "remote_one", "is_remote": True},
-        ],
-    }
-    local_dependencies = client.get_manifest("project_name")
-    assert local_dependencies == {
-        "name": "project_name",
-        "imports": [
-            {"name": "local_one", "is_remote": False},
-            {"name": "remote_one", "is_remote": True},
-        ],
-    }
-    mock_get.assert_called_once_with(
-        url="https://test.looker.com:19999/api/3.1/projects/project_name/manifest",
-        timeout=300,
-    )
-
-
-@patch("spectacles.client.requests.Session.get")
-def test_get_active_branch(mock_get, client):
-    mock_get.return_value.json.return_value = {"name": "test_active_branch"}
-    active_branch = client.get_active_branch("project_name")
-    assert active_branch == "test_active_branch"
-    mock_get.assert_called_once_with(
-        url="https://test.looker.com:19999/api/3.1/projects/project_name/git_branch",
-        timeout=300,
-    )
-
-
-@patch("spectacles.client.requests.Session.post")
-def test_create_branch(mock_post, client):
-    client.create_branch("project_name", "test_branch_name")
-    mock_post.assert_called_once_with(
-        url="https://test.looker.com:19999/api/3.1/projects/project_name/git_branch",
-        timeout=300,
-        json={"name": "test_branch_name", "ref": "origin/master"},
-    )
-
-
-@patch("spectacles.client.requests.Session.post")
-def test_create_branch_with_ref(mock_post, client):
-    client.create_branch("project_name", "test_branch_name", "commit_hash")
-    mock_post.assert_called_once_with(
-        url="https://test.looker.com:19999/api/3.1/projects/project_name/git_branch",
-        timeout=300,
-        json={"name": "test_branch_name", "ref": "commit_hash"},
-    )
-
-
-@patch("spectacles.client.requests.Session.put")
-def test_update_branch(mock_put, client):
-    client.update_branch("project_name", "test_branch_name")
-    mock_put.assert_called_once_with(
-        url="https://test.looker.com:19999/api/3.1/projects/project_name/git_branch",
-        timeout=300,
-        json={"name": "test_branch_name", "ref": "origin/master"},
-    )
-
-
-@patch("spectacles.client.requests.Session.put")
-def test_update_branch_with_ref(mock_put, client):
-    client.update_branch("project_name", "test_branch_name", "commit_hash")
-    mock_put.assert_called_once_with(
-        url="https://test.looker.com:19999/api/3.1/projects/project_name/git_branch",
-        timeout=300,
-        json={"name": "test_branch_name", "ref": "commit_hash"},
-    )
-
-
-@patch("spectacles.client.requests.Session.delete")
-def test_delete_branch(mock_delete, client):
-    client.delete_branch("project_name", "test_branch_name")
-    mock_delete.assert_called_once_with(
-        url="https://test.looker.com:19999/api/3.1/projects/project_name/git_branch/test_branch_name",
-        timeout=300,
-    )
->>>>>>> 66892cc1
+
+
+# @pytest.mark.vcr
+# def test_get_manifest(mock_get, looker_client):
+#     mock_get.return_value.json.return_value = {
+#         "name": "project_name",
+#         "imports": [
+#             {"name": "local_one", "is_remote": False},
+#             {"name": "remote_one", "is_remote": True},
+#         ],
+#     }
+#     local_dependencies = looker_client.get_manifest("project_name")
+#     assert local_dependencies == {
+#         "name": "project_name",
+#         "imports": [
+#             {"name": "local_one", "is_remote": False},
+#             {"name": "remote_one", "is_remote": True},
+#         ],
+#     }
+#     mock_get.assert_called_once_with(
+#         url="https://test.looker.com:19999/api/3.1/projects/project_name/manifest",
+#         timeout=300,
+#     )
+
+
+# @patch("spectacles.client.requests.Session.post")
+# def test_create_branch(mock_post, client):
+#     client.create_branch("project_name", "test_branch_name")
+#     mock_post.assert_called_once_with(
+#         url="https://test.looker.com:19999/api/3.1/projects/project_name/git_branch",
+#         timeout=300,
+#         json={"name": "test_branch_name", "ref": "origin/master"},
+#     )
+
+
+# @patch("spectacles.client.requests.Session.post")
+# def test_create_branch_with_ref(mock_post, client):
+#     client.create_branch("project_name", "test_branch_name", "commit_hash")
+#     mock_post.assert_called_once_with(
+#         url="https://test.looker.com:19999/api/3.1/projects/project_name/git_branch",
+#         timeout=300,
+#         json={"name": "test_branch_name", "ref": "commit_hash"},
+#     )
+
+
+# @patch("spectacles.client.requests.Session.put")
+# def test_update_branch(mock_put, client):
+#     client.update_branch("project_name", "test_branch_name")
+#     mock_put.assert_called_once_with(
+#         url="https://test.looker.com:19999/api/3.1/projects/project_name/git_branch",
+#         timeout=300,
+#         json={"name": "test_branch_name", "ref": "origin/master"},
+#     )
+
+
+# @patch("spectacles.client.requests.Session.put")
+# def test_update_branch_with_ref(mock_put, client):
+#     client.update_branch("project_name", "test_branch_name", "commit_hash")
+#     mock_put.assert_called_once_with(
+#         url="https://test.looker.com:19999/api/3.1/projects/project_name/git_branch",
+#         timeout=300,
+#         json={"name": "test_branch_name", "ref": "commit_hash"},
+#     )
+
+
+# @patch("spectacles.client.requests.Session.delete")
+# def test_delete_branch(mock_delete, client):
+#     client.delete_branch("project_name", "test_branch_name")
+#     mock_delete.assert_called_once_with(
+#         url="https://test.looker.com:19999/api/3.1/projects/project_name/git_branch/test_branch_name",
+#         timeout=300,
+#     )